import SwiftUI
import AppKit

// MARK: - Mind Pillars Surface

struct MindPillarsSection: View {
    @EnvironmentObject private var dataManager: AppDataManager
    @Environment(\.highlightedPillarId) private var highlightedPillarId

    @State private var showingPillarCreator = false
    @State private var selectedPillar: Pillar?
    @State private var editingPillar: Pillar?

    private var pillars: [Pillar] {
        let emphasized = dataManager.appState.emphasizedPillarIds
        return dataManager.appState.pillars.sorted { lhs, rhs in
            let lhsEmphasis = emphasized.contains(lhs.id)
            let rhsEmphasis = emphasized.contains(rhs.id)
            if lhsEmphasis != rhsEmphasis {
                return lhsEmphasis && !rhsEmphasis
            }
            return lhs.createdAt > rhs.createdAt
        }
    }

    var body: some View {
        VStack(alignment: .leading, spacing: 12) {
            SectionHeader(
                title: "Pillars",
                subtitle: "Principles that bias the engine, never auto-book",
                systemImage: "building.columns.circle",
                gradient: LinearGradient(colors: [.purple, .pink], startPoint: .leading, endPoint: .trailing),
                onAction: { showingPillarCreator = true }
            )

            if pillars.isEmpty {
                MindEmptyPillarsCard {
                    showingPillarCreator = true
                }
            } else {
                LazyVGrid(columns: Array(repeating: GridItem(.flexible(), spacing: 12), count: 2), spacing: 12) {
                    ForEach(pillars) { pillar in
                        let isEmphasized = dataManager.isPillarEmphasized(pillar.id)
                        MindPillarCard(
                            pillar: pillar,
                            isEmphasized: isEmphasized,
                            isHighlighted: highlightedPillarId == pillar.id,
                            onTap: {
                                selectedPillar = dataManager.appState.pillars.first(where: { $0.id == pillar.id }) ?? pillar
                            },
                            onToggleEmphasis: {
                                dataManager.togglePillarEmphasis(pillar.id)
                            },
                            onEdit: {
                                editingPillar = dataManager.appState.pillars.first(where: { $0.id == pillar.id }) ?? pillar
                            },
                            onDelete: {
                                dataManager.removePillar(pillar.id)
                            }
                        )
                    }
                }
                .transition(.opacity)
            }
        }
        .sheet(isPresented: $showingPillarCreator) {
            ComprehensivePillarCreatorSheet { newPillar in
                dataManager.addPillar(newPillar)
                selectedPillar = dataManager.appState.pillars.first(where: { $0.id == newPillar.id })
            }
        }
        .sheet(item: $selectedPillar) { pillar in
            PillarDetailSheet(
                pillar: pillar,
                isEmphasized: dataManager.isPillarEmphasized(pillar.id),
                onToggleEmphasis: {
                    dataManager.togglePillarEmphasis(pillar.id)
                },
                onEdit: {
                    editingPillar = dataManager.appState.pillars.first(where: { $0.id == pillar.id }) ?? pillar
                },
                onDelete: {
                    dataManager.removePillar(pillar.id)
                    selectedPillar = nil
                }
            )
        }
        .sheet(item: $editingPillar) { pillar in
            ComprehensivePillarEditorSheet(pillar: pillar) { updatedPillar in
                dataManager.updatePillar(updatedPillar)
                if let refreshed = dataManager.appState.pillars.first(where: { $0.id == updatedPillar.id }) {
                    selectedPillar = refreshed
                }
            }
        }
    }
}

// MARK: - Pillar Cards & Detail

struct MindPillarCard: View {
    let pillar: Pillar
    let isEmphasized: Bool
    let isHighlighted: Bool
    let onTap: () -> Void
    let onToggleEmphasis: () -> Void
    let onEdit: () -> Void
    let onDelete: () -> Void

    private var borderColor: Color {
        pillar.color.color.opacity(isHighlighted ? 0.9 : 0.35)
    }

    var body: some View {
        Button(action: onTap) {
            VStack(alignment: .leading, spacing: 12) {
                HStack(alignment: .top, spacing: 10) {
                    Text(pillar.emoji)
                        .font(.title2)
                        .frame(width: 32, height: 32)

                    VStack(alignment: .leading, spacing: 4) {
                        Text(pillar.name)
                            .font(.headline)
                            .foregroundStyle(.primary)
                            .lineLimit(2)

                        Text(pillar.description)
                            .font(.caption)
                            .foregroundStyle(.secondary)
                            .lineLimit(2)
                    }

                    Spacer()

                    if isEmphasized {
                        Label("Boosted", systemImage: "sparkles")
                            .font(.caption2)
                            .padding(.horizontal, 8)
                            .padding(.vertical, 4)
                            .background(.purple.opacity(0.15), in: Capsule())
                            .foregroundStyle(.purple)
                    }
                }

                if let wisdom = pillar.wisdomText?.nilIfEmpty {
                    Text("“\(wisdom)”")
                        .font(.footnote)
                        .foregroundStyle(.secondary)
                        .italic()
                        .lineLimit(2)
                }

                PillarSummaryRow(icon: "diamond.fill", title: "Values", items: pillar.values, limit: 3)
                PillarSummaryRow(icon: "figure.run", title: "Habits", items: pillar.habits, limit: 2)
                PillarSummaryRow(icon: "shield.lefthalf.filled", title: "Constraints", items: pillar.constraints, limit: 2)

                HStack {
                    Label(pillar.frequencyDescription, systemImage: "metronome")
                        .font(.caption)
                        .foregroundStyle(.secondary)

                    Spacer()

                    if !pillar.quietHours.isEmpty {
                        Label("\(pillar.quietHours.count) quiet \(pillar.quietHours.count == 1 ? "window" : "windows")", systemImage: "moon.zzz")
                            .font(.caption)
                            .foregroundStyle(.secondary)
                    }
                }
            }
            .padding(16)
            .frame(maxWidth: .infinity, alignment: .leading)
        }
        .buttonStyle(.plain)
        .background(
            RoundedRectangle(cornerRadius: 14, style: .continuous)
<<<<<<< HEAD
                .fill(Color(nsColor: .secondarySystemBackground).opacity(0.6))
=======
                .fill(Color(nsColor: .secondarySystemBackgroundColor).opacity(0.6))
>>>>>>> e7eb571c
        )
        .overlay(
            RoundedRectangle(cornerRadius: 14, style: .continuous)
                .strokeBorder(borderColor, lineWidth: isHighlighted ? 2.5 : 1)
        )
        .shadow(color: borderColor.opacity(isHighlighted ? 0.45 : 0.0), radius: isHighlighted ? 12 : 0, x: 0, y: 6)
        .contextMenu {
            Button {
                onToggleEmphasis()
            } label: {
                Label(isEmphasized ? "Drop emphasis" : "Emphasize pillar", systemImage: isEmphasized ? "star.slash" : "star.fill")
            }

            Button(action: onEdit) {
                Label("Edit pillar", systemImage: "square.and.pencil")
            }

            Button(role: .destructive, action: onDelete) {
                Label("Delete pillar", systemImage: "trash")
            }
        }
    }
}

struct MindEmptyPillarsCard: View {
    let onCreate: () -> Void

    var body: some View {
        Button(action: onCreate) {
            VStack(spacing: 12) {
                Text("🧭")
                    .font(.largeTitle)
                    .opacity(0.7)

                Text("Define your first pillar")
                    .font(.subheadline)
                    .fontWeight(.semibold)

                Text("Pillars capture the principles you want the planner to defend. They bias ghost suggestions — nothing auto-books without you.")
                    .font(.caption)
                    .foregroundStyle(.secondary)
                    .multilineTextAlignment(.center)

                Text("Create pillar")
                    .font(.caption)
                    .fontWeight(.medium)
                    .padding(.horizontal, 12)
                    .padding(.vertical, 6)
                    .background(.blue.opacity(0.15), in: Capsule())
                    .foregroundStyle(.blue)
            }
            .padding(.vertical, 24)
            .frame(maxWidth: .infinity)
        }
        .buttonStyle(.plain)
        .background(
            RoundedRectangle(cornerRadius: 14, style: .continuous)
<<<<<<< HEAD
                .fill(Color(nsColor: .secondarySystemBackground).opacity(0.5))
        )
        .overlay(
            RoundedRectangle(cornerRadius: 14, style: .continuous)
                .strokeBorder(Color.blue.opacity(0.25), style: StrokeStyle(lineWidth: 1.5, dash: [6, 6]))
        )
    }
}

struct PillarSummaryRow: View {
    let icon: String
    let title: String
    let items: [String]
    let limit: Int

    private var displayItems: [String] {
        Array(items.prefix(limit))
    }

    var body: some View {
        Group {
            if !displayItems.isEmpty {
                HStack(alignment: .top, spacing: 6) {
                    Image(systemName: icon)
                        .font(.caption)
                        .foregroundStyle(.secondary)
                        .frame(width: 14)

                    Text(displayItems.joined(separator: " • "))
                        .font(.caption)
                        .foregroundStyle(.secondary)
                        .multilineTextAlignment(.leading)
                }
            }
        }
    }
}

struct PillarDetailSheet: View {
    let pillar: Pillar
    private let onToggleEmphasis: () -> Void
    private let onEdit: () -> Void
    private let onDelete: () -> Void

    @State private var isEmphasized: Bool
    @State private var showingDeleteConfirmation = false

    @EnvironmentObject private var dataManager: AppDataManager
    @Environment(\.dismiss) private var dismiss

    init(
        pillar: Pillar,
        isEmphasized: Bool,
        onToggleEmphasis: @escaping () -> Void,
        onEdit: @escaping () -> Void,
        onDelete: @escaping () -> Void
    ) {
        self.pillar = pillar
        self.onToggleEmphasis = onToggleEmphasis
        self.onEdit = onEdit
        self.onDelete = onDelete
        self._isEmphasized = State(initialValue: isEmphasized)
    }

    private var relatedGoal: Goal? {
        dataManager.appState.goals.first(where: { $0.id == pillar.relatedGoalId })
    }

    var body: some View {
        NavigationView {
            ScrollView {
                VStack(alignment: .leading, spacing: 20) {
                    header
                    emphasisControls
                    if let wisdom = pillar.wisdomText?.nilIfEmpty { wisdomSection(wisdom) }
                    detailSection(icon: "diamond.fill", title: "Values", items: pillar.values)
                    detailSection(icon: "figure.run", title: "Habits", items: pillar.habits)
                    detailSection(icon: "shield.lefthalf.filled", title: "Constraints", items: pillar.constraints)
                    quietHoursSection
                    if let goal = relatedGoal { relatedGoalSection(goal) }
                    guidanceSection
                    footerMeta
                    deleteButton
                }
                .padding(24)
            }
            .background(.ultraThinMaterial)
            .navigationTitle("Pillar detail")
            .toolbar {
                ToolbarItem(placement: .cancellationAction) {
                    Button("Close") { dismiss() }
                }
                ToolbarItem(placement: .confirmationAction) {
                    Button("Edit") {
                        dismiss()
                        onEdit()
                    }
                }
            }
        }
        .frame(minWidth: 460, minHeight: 540)
        .confirmationDialog("Delete this pillar?", isPresented: $showingDeleteConfirmation, titleVisibility: .visible) {
            Button("Delete pillar", role: .destructive) {
                onDelete()
                dismiss()
            }
            Button("Cancel", role: .cancel) {}
        } message: {
            Text("This removes the pillar and its influence on future suggestions.")
        }
    }

    private var header: some View {
        VStack(alignment: .leading, spacing: 8) {
            HStack(alignment: .center, spacing: 12) {
                Text(pillar.emoji)
                    .font(.system(size: 44))

                VStack(alignment: .leading, spacing: 6) {
                    Text(pillar.name)
                        .font(.title3)
                        .fontWeight(.semibold)

                    Text(pillar.description)
                        .font(.subheadline)
                        .foregroundStyle(.secondary)
                }

                Spacer()
            }

            HStack(spacing: 10) {
                Label(pillar.frequencyDescription, systemImage: "metronome")
                    .font(.caption)
                    .padding(.horizontal, 10)
                    .padding(.vertical, 6)
                    .background(.blue.opacity(0.12), in: Capsule())
                if !pillar.quietHours.isEmpty {
                    Label("Quiet hours", systemImage: "moon.zzz")
                        .font(.caption)
                        .padding(.horizontal, 10)
                        .padding(.vertical, 6)
                        .background(.indigo.opacity(0.12), in: Capsule())
                }
                if isEmphasized {
                    Label("Boosted", systemImage: "sparkles")
                        .font(.caption)
                        .padding(.horizontal, 10)
                        .padding(.vertical, 6)
                        .background(.purple.opacity(0.15), in: Capsule())
                }
            }
        }
    }

    private var emphasisControls: some View {
        VStack(alignment: .leading, spacing: 8) {
            Text("Influence scheduling")
                .font(.subheadline)
                .fontWeight(.semibold)

            Text("Emphasized pillars appear more often in ghost suggestions, but nothing auto-books without you.")
                .font(.caption)
                .foregroundStyle(.secondary)

            Button {
                onToggleEmphasis()
                isEmphasized.toggle()
            } label: {
                Label(isEmphasized ? "Drop emphasis" : "Emphasize pillar", systemImage: isEmphasized ? "star.slash" : "star.fill")
                    .font(.subheadline)
                    .padding(.horizontal, 14)
                    .padding(.vertical, 10)
            }
            .buttonStyle(.borderedProminent)
            .tint(isEmphasized ? .purple : .blue)
        }
    }

    private func wisdomSection(_ wisdom: String) -> some View {
        VStack(alignment: .leading, spacing: 8) {
            Label("Principle", systemImage: "lightbulb")
                .font(.subheadline)
                .fontWeight(.semibold)
            Text(wisdom)
                .font(.body)
        }
    }

    private func detailSection(icon: String, title: String, items: [String]) -> some View {
        VStack(alignment: .leading, spacing: 8) {
            Label(title, systemImage: icon)
                .font(.subheadline)
                .fontWeight(.semibold)
            if items.isEmpty {
                Text("No entries yet")
                    .font(.caption)
                    .foregroundStyle(.secondary)
            } else {
                PillarTagList(items: items)
            }
        }
    }

    private var quietHoursSection: some View {
        VStack(alignment: .leading, spacing: 8) {
            Label("Quiet hours", systemImage: "moon.zzz")
                .font(.subheadline)
                .fontWeight(.semibold)
            if pillar.quietHours.isEmpty {
                Text("No quiet hours defined")
                    .font(.caption)
                    .foregroundStyle(.secondary)
            } else {
                PillarTagList(items: pillar.quietHours.map { $0.description })
            }
        }
    }

    private func relatedGoalSection(_ goal: Goal) -> some View {
        VStack(alignment: .leading, spacing: 8) {
            Label("Supports goal", systemImage: "target")
                .font(.subheadline)
                .fontWeight(.semibold)
            Text("\(goal.emoji) \(goal.title)")
                .font(.body)
            Text(goal.description)
                .font(.caption)
                .foregroundStyle(.secondary)
        }
    }

    private var guidanceSection: some View {
        VStack(alignment: .leading, spacing: 8) {
            Label("Guidance to AI", systemImage: "brain.head.profile")
                .font(.subheadline)
                .fontWeight(.semibold)
            Text(pillar.aiGuidanceText)
                .font(.caption)
                .foregroundStyle(.secondary)
        }
    }

    private var footerMeta: some View {
        VStack(alignment: .leading, spacing: 4) {
            Text("Created \(pillar.createdAt.formatted(date: .abbreviated, time: .omitted))")
                .font(.caption2)
                .foregroundStyle(.secondary)

            if let goal = relatedGoal {
                Text("Biasing toward \(goal.title) when planning")
                    .font(.caption2)
                    .foregroundStyle(.secondary)
            }
        }
    }

    private var deleteButton: some View {
        Button(role: .destructive) {
            showingDeleteConfirmation = true
        } label: {
            Label("Delete pillar", systemImage: "trash")
                .font(.subheadline)
                .frame(maxWidth: .infinity)
        }
        .buttonStyle(.bordered)
    }
}

struct PillarTagList: View {
    let items: [String]

    private let columns = [
        GridItem(.flexible(minimum: 60), spacing: 6),
        GridItem(.flexible(minimum: 60), spacing: 6)
    ]

    var body: some View {
        LazyVGrid(columns: columns, alignment: .leading, spacing: 6) {
            ForEach(items, id: \.self) { item in
                Text(item)
                    .font(.caption)
                    .padding(.horizontal, 10)
                    .padding(.vertical, 6)
                    .background(.thinMaterial, in: Capsule())
            }
        }
    }
}

// MARK: - Comprehensive Pillar Creator

// MARK: - Mind Pillars Surface

struct MindPillarsSection: View {
    @EnvironmentObject private var dataManager: AppDataManager
    @Environment(\.highlightedPillarId) private var highlightedPillarId

    @State private var showingPillarCreator = false
    @State private var selectedPillar: Pillar?
    @State private var editingPillar: Pillar?

    private var pillars: [Pillar] {
        let emphasized = dataManager.appState.emphasizedPillarIds
        return dataManager.appState.pillars.sorted { lhs, rhs in
            let lhsEmphasis = emphasized.contains(lhs.id)
            let rhsEmphasis = emphasized.contains(rhs.id)
            if lhsEmphasis != rhsEmphasis {
                return lhsEmphasis && !rhsEmphasis
            }
            return lhs.createdAt > rhs.createdAt
        }
    }

    var body: some View {
        VStack(alignment: .leading, spacing: 12) {
            SectionHeader(
                title: "Pillars",
                subtitle: "Principles that bias the engine, never auto-book",
                systemImage: "building.columns.circle",
                gradient: LinearGradient(colors: [.purple, .pink], startPoint: .leading, endPoint: .trailing),
                onAction: { showingPillarCreator = true }
            )

            if pillars.isEmpty {
                MindEmptyPillarsCard {
                    showingPillarCreator = true
                }
            } else {
                LazyVGrid(columns: Array(repeating: GridItem(.flexible(), spacing: 12), count: 2), spacing: 12) {
                    ForEach(pillars) { pillar in
                        let isEmphasized = dataManager.isPillarEmphasized(pillar.id)
                        MindPillarCard(
                            pillar: pillar,
                            isEmphasized: isEmphasized,
                            isHighlighted: highlightedPillarId == pillar.id,
                            onTap: {
                                selectedPillar = dataManager.appState.pillars.first(where: { $0.id == pillar.id }) ?? pillar
                            },
                            onToggleEmphasis: {
                                dataManager.togglePillarEmphasis(pillar.id)
                            },
                            onEdit: {
                                editingPillar = dataManager.appState.pillars.first(where: { $0.id == pillar.id }) ?? pillar
                            },
                            onDelete: {
                                dataManager.removePillar(pillar.id)
                            }
                        )
                    }
                }
                .transition(.opacity)
            }
        }
        .sheet(isPresented: $showingPillarCreator) {
            ComprehensivePillarCreatorSheet { newPillar in
                dataManager.addPillar(newPillar)
                selectedPillar = dataManager.appState.pillars.first(where: { $0.id == newPillar.id })
            }
        }
        .sheet(item: $selectedPillar) { pillar in
            PillarDetailSheet(
                pillar: pillar,
                isEmphasized: dataManager.isPillarEmphasized(pillar.id),
                onToggleEmphasis: {
                    dataManager.togglePillarEmphasis(pillar.id)
                },
                onEdit: {
                    editingPillar = dataManager.appState.pillars.first(where: { $0.id == pillar.id }) ?? pillar
                },
                onDelete: {
                    dataManager.removePillar(pillar.id)
                    selectedPillar = nil
                }
            )
        }
        .sheet(item: $editingPillar) { pillar in
            ComprehensivePillarEditorSheet(pillar: pillar) { updatedPillar in
                dataManager.updatePillar(updatedPillar)
                if let refreshed = dataManager.appState.pillars.first(where: { $0.id == updatedPillar.id }) {
                    selectedPillar = refreshed
                }
            }
        }
    }
}

// MARK: - Pillar Cards & Detail

struct MindPillarCard: View {
    let pillar: Pillar
    let isEmphasized: Bool
    let isHighlighted: Bool
    let onTap: () -> Void
    let onToggleEmphasis: () -> Void
    let onEdit: () -> Void
    let onDelete: () -> Void

    private var borderColor: Color {
        pillar.color.color.opacity(isHighlighted ? 0.9 : 0.35)
    }

    var body: some View {
        Button(action: onTap) {
            VStack(alignment: .leading, spacing: 12) {
                HStack(alignment: .top, spacing: 10) {
                    Text(pillar.emoji)
                        .font(.title2)
                        .frame(width: 32, height: 32)

                    VStack(alignment: .leading, spacing: 4) {
                        Text(pillar.name)
                            .font(.headline)
                            .foregroundStyle(.primary)
                            .lineLimit(2)

                        Text(pillar.description)
                            .font(.caption)
                            .foregroundStyle(.secondary)
                            .lineLimit(2)
                    }

                    Spacer()

                    if isEmphasized {
                        Label("Boosted", systemImage: "sparkles")
                            .font(.caption2)
                            .padding(.horizontal, 8)
                            .padding(.vertical, 4)
                            .background(.purple.opacity(0.15), in: Capsule())
                            .foregroundStyle(.purple)
                    }
                }

                if let wisdom = pillar.wisdomText?.nilIfEmpty {
                    Text("“\(wisdom)”")
                        .font(.footnote)
                        .foregroundStyle(.secondary)
                        .italic()
                        .lineLimit(2)
                }

                PillarSummaryRow(icon: "diamond.fill", title: "Values", items: pillar.values, limit: 3)
                PillarSummaryRow(icon: "figure.run", title: "Habits", items: pillar.habits, limit: 2)
                PillarSummaryRow(icon: "shield.lefthalf.filled", title: "Constraints", items: pillar.constraints, limit: 2)

                HStack {
                    Label(pillar.frequencyDescription, systemImage: "metronome")
                        .font(.caption)
                        .foregroundStyle(.secondary)

                    Spacer()

                    if !pillar.quietHours.isEmpty {
                        Label("\(pillar.quietHours.count) quiet \(pillar.quietHours.count == 1 ? "window" : "windows")", systemImage: "moon.zzz")
                            .font(.caption)
                            .foregroundStyle(.secondary)
                    }
                }
            }
            .padding(16)
            .frame(maxWidth: .infinity, alignment: .leading)
        }
        .buttonStyle(.plain)
        .background(
            RoundedRectangle(cornerRadius: 14, style: .continuous)
                .fill(Color(.secondarySystemBackground).opacity(0.6))
        )
        .overlay(
            RoundedRectangle(cornerRadius: 14, style: .continuous)
                .strokeBorder(borderColor, lineWidth: isHighlighted ? 2.5 : 1)
        )
        .shadow(color: borderColor.opacity(isHighlighted ? 0.45 : 0.0), radius: isHighlighted ? 12 : 0, x: 0, y: 6)
        .contextMenu {
            Button {
                onToggleEmphasis()
            } label: {
                Label(isEmphasized ? "Drop emphasis" : "Emphasize pillar", systemImage: isEmphasized ? "star.slash" : "star.fill")
            }

            Button(action: onEdit) {
                Label("Edit pillar", systemImage: "square.and.pencil")
            }

            Button(role: .destructive, action: onDelete) {
                Label("Delete pillar", systemImage: "trash")
            }
        }
    }
}

struct MindEmptyPillarsCard: View {
    let onCreate: () -> Void

    var body: some View {
        Button(action: onCreate) {
            VStack(spacing: 12) {
                Text("🧭")
                    .font(.largeTitle)
                    .opacity(0.7)

                Text("Define your first pillar")
                    .font(.subheadline)
                    .fontWeight(.semibold)

                Text("Pillars capture the principles you want the planner to defend. They bias ghost suggestions — nothing auto-books without you.")
                    .font(.caption)
                    .foregroundStyle(.secondary)
                    .multilineTextAlignment(.center)

                Text("Create pillar")
                    .font(.caption)
                    .fontWeight(.medium)
                    .padding(.horizontal, 12)
                    .padding(.vertical, 6)
                    .background(.blue.opacity(0.15), in: Capsule())
                    .foregroundStyle(.blue)
            }
            .padding(.vertical, 24)
            .frame(maxWidth: .infinity)
        }
        .buttonStyle(.plain)
        .background(
            RoundedRectangle(cornerRadius: 14, style: .continuous)
                .fill(Color(.secondarySystemBackground).opacity(0.5))
=======
                .fill(Color(nsColor: .secondarySystemBackgroundColor).opacity(0.5))
>>>>>>> e7eb571c
        )
        .overlay(
            RoundedRectangle(cornerRadius: 14, style: .continuous)
                .strokeBorder(Color.blue.opacity(0.25), style: StrokeStyle(lineWidth: 1.5, dash: [6, 6]))
        )
    }
}

struct PillarSummaryRow: View {
    let icon: String
    let title: String
    let items: [String]
    let limit: Int

    private var displayItems: [String] {
        Array(items.prefix(limit))
    }

    var body: some View {
        Group {
            if !displayItems.isEmpty {
                HStack(alignment: .top, spacing: 6) {
                    Image(systemName: icon)
                        .font(.caption)
                        .foregroundStyle(.secondary)
                        .frame(width: 14)

                    Text(displayItems.joined(separator: " • "))
                        .font(.caption)
                        .foregroundStyle(.secondary)
                        .multilineTextAlignment(.leading)
                }
            }
        }
    }
}

struct PillarDetailSheet: View {
    let pillar: Pillar
    private let onToggleEmphasis: () -> Void
    private let onEdit: () -> Void
    private let onDelete: () -> Void

    @State private var isEmphasized: Bool
    @State private var showingDeleteConfirmation = false

    @EnvironmentObject private var dataManager: AppDataManager
    @Environment(\.dismiss) private var dismiss

    init(
        pillar: Pillar,
        isEmphasized: Bool,
        onToggleEmphasis: @escaping () -> Void,
        onEdit: @escaping () -> Void,
        onDelete: @escaping () -> Void
    ) {
        self.pillar = pillar
        self.onToggleEmphasis = onToggleEmphasis
        self.onEdit = onEdit
        self.onDelete = onDelete
        self._isEmphasized = State(initialValue: isEmphasized)
    }

    private var relatedGoal: Goal? {
        dataManager.appState.goals.first(where: { $0.id == pillar.relatedGoalId })
    }

    var body: some View {
        NavigationView {
            ScrollView {
                VStack(alignment: .leading, spacing: 20) {
                    header
                    emphasisControls
                    if let wisdom = pillar.wisdomText?.nilIfEmpty { wisdomSection(wisdom) }
                    detailSection(icon: "diamond.fill", title: "Values", items: pillar.values)
                    detailSection(icon: "figure.run", title: "Habits", items: pillar.habits)
                    detailSection(icon: "shield.lefthalf.filled", title: "Constraints", items: pillar.constraints)
                    quietHoursSection
                    if let goal = relatedGoal { relatedGoalSection(goal) }
                    guidanceSection
                    footerMeta
                    deleteButton
                }
                .padding(24)
            }
            .background(.ultraThinMaterial)
            .navigationTitle("Pillar detail")
            .toolbar {
                ToolbarItem(placement: .cancellationAction) {
                    Button("Close") { dismiss() }
                }
                ToolbarItem(placement: .confirmationAction) {
                    Button("Edit") {
                        dismiss()
                        onEdit()
                    }
                }
            }
        }
        .frame(minWidth: 460, minHeight: 540)
        .confirmationDialog("Delete this pillar?", isPresented: $showingDeleteConfirmation, titleVisibility: .visible) {
            Button("Delete pillar", role: .destructive) {
                onDelete()
                dismiss()
            }
            Button("Cancel", role: .cancel) {}
        } message: {
            Text("This removes the pillar and its influence on future suggestions.")
        }
    }

    private var header: some View {
        VStack(alignment: .leading, spacing: 8) {
            HStack(alignment: .center, spacing: 12) {
                Text(pillar.emoji)
                    .font(.system(size: 44))

                VStack(alignment: .leading, spacing: 6) {
                    Text(pillar.name)
                        .font(.title3)
                        .fontWeight(.semibold)

                    Text(pillar.description)
                        .font(.subheadline)
                        .foregroundStyle(.secondary)
                }

                Spacer()
            }

            HStack(spacing: 10) {
                Label(pillar.frequencyDescription, systemImage: "metronome")
                    .font(.caption)
                    .padding(.horizontal, 10)
                    .padding(.vertical, 6)
                    .background(.blue.opacity(0.12), in: Capsule())
                if !pillar.quietHours.isEmpty {
                    Label("Quiet hours", systemImage: "moon.zzz")
                        .font(.caption)
                        .padding(.horizontal, 10)
                        .padding(.vertical, 6)
                        .background(.indigo.opacity(0.12), in: Capsule())
                }
                if isEmphasized {
                    Label("Boosted", systemImage: "sparkles")
                        .font(.caption)
                        .padding(.horizontal, 10)
                        .padding(.vertical, 6)
                        .background(.purple.opacity(0.15), in: Capsule())
                }
            }
        }
    }

    private var emphasisControls: some View {
        VStack(alignment: .leading, spacing: 8) {
            Text("Influence scheduling")
                .font(.subheadline)
                .fontWeight(.semibold)

            Text("Emphasized pillars appear more often in ghost suggestions, but nothing auto-books without you.")
                .font(.caption)
                .foregroundStyle(.secondary)

            Button {
                onToggleEmphasis()
                isEmphasized.toggle()
            } label: {
                Label(isEmphasized ? "Drop emphasis" : "Emphasize pillar", systemImage: isEmphasized ? "star.slash" : "star.fill")
                    .font(.subheadline)
                    .padding(.horizontal, 14)
                    .padding(.vertical, 10)
            }
            .buttonStyle(.borderedProminent)
            .tint(isEmphasized ? .purple : .blue)
        }
    }

    private func wisdomSection(_ wisdom: String) -> some View {
        VStack(alignment: .leading, spacing: 8) {
            Label("Principle", systemImage: "lightbulb")
                .font(.subheadline)
                .fontWeight(.semibold)
            Text(wisdom)
                .font(.body)
        }
    }

    private func detailSection(icon: String, title: String, items: [String]) -> some View {
        VStack(alignment: .leading, spacing: 8) {
            Label(title, systemImage: icon)
                .font(.subheadline)
                .fontWeight(.semibold)
            if items.isEmpty {
                Text("No entries yet")
                    .font(.caption)
                    .foregroundStyle(.secondary)
            } else {
                PillarTagList(items: items)
            }
        }
    }

    private var quietHoursSection: some View {
        VStack(alignment: .leading, spacing: 8) {
            Label("Quiet hours", systemImage: "moon.zzz")
                .font(.subheadline)
                .fontWeight(.semibold)
            if pillar.quietHours.isEmpty {
                Text("No quiet hours defined")
                    .font(.caption)
                    .foregroundStyle(.secondary)
            } else {
                PillarTagList(items: pillar.quietHours.map { $0.description })
            }
        }
    }

    private func relatedGoalSection(_ goal: Goal) -> some View {
        VStack(alignment: .leading, spacing: 8) {
            Label("Supports goal", systemImage: "target")
                .font(.subheadline)
                .fontWeight(.semibold)
            Text("\(goal.emoji) \(goal.title)")
                .font(.body)
            Text(goal.description)
                .font(.caption)
                .foregroundStyle(.secondary)
        }
    }

    private var guidanceSection: some View {
        VStack(alignment: .leading, spacing: 8) {
            Label("Guidance to AI", systemImage: "brain.head.profile")
                .font(.subheadline)
                .fontWeight(.semibold)
            Text(pillar.aiGuidanceText)
                .font(.caption)
                .foregroundStyle(.secondary)
        }
    }

    private var footerMeta: some View {
        VStack(alignment: .leading, spacing: 4) {
            Text("Created \(pillar.createdAt.formatted(date: .abbreviated, time: .omitted))")
                .font(.caption2)
                .foregroundStyle(.secondary)

            if let goal = relatedGoal {
                Text("Biasing toward \(goal.title) when planning")
                    .font(.caption2)
                    .foregroundStyle(.secondary)
            }
        }
    }

    private var deleteButton: some View {
        Button(role: .destructive) {
            showingDeleteConfirmation = true
        } label: {
            Label("Delete pillar", systemImage: "trash")
                .font(.subheadline)
                .frame(maxWidth: .infinity)
        }
        .buttonStyle(.bordered)
    }
}

struct PillarTagList: View {
    let items: [String]

    private let columns = [
        GridItem(.flexible(minimum: 60), spacing: 6),
        GridItem(.flexible(minimum: 60), spacing: 6)
    ]

    var body: some View {
        LazyVGrid(columns: columns, alignment: .leading, spacing: 6) {
            ForEach(items, id: \.self) { item in
                Text(item)
                    .font(.caption)
                    .padding(.horizontal, 10)
                    .padding(.vertical, 6)
                    .background(.thinMaterial, in: Capsule())
            }
        }
    }
}

// MARK: - Comprehensive Pillar Creator

struct ComprehensivePillarEditorSheet: View {
    let pillar: Pillar
    let onPillarUpdated: (Pillar) -> Void
    @EnvironmentObject private var dataManager: AppDataManager
    @Environment(\.dismiss) private var dismiss
    
    @State private var name: String
    @State private var description: String
    @State private var frequency: PillarFrequency
    @State private var valuesText: String
    @State private var habitsText: String
    @State private var constraintsText: String
    @State private var quietHoursText: String
    @State private var wisdomText: String
    @State private var emoji: String
    @State private var selectedColor: Color
    @State private var relatedGoalId: UUID?
    
    init(pillar: Pillar, onPillarUpdated: @escaping (Pillar) -> Void) {
        self.pillar = pillar
        self.onPillarUpdated = onPillarUpdated
        self._name = State(initialValue: pillar.name)
        self._description = State(initialValue: pillar.description)
        self._frequency = State(initialValue: pillar.frequency)
        self._valuesText = State(initialValue: pillar.values.joined(separator: ", "))
        self._habitsText = State(initialValue: pillar.habits.joined(separator: ", "))
        self._constraintsText = State(initialValue: pillar.constraints.joined(separator: ", "))
        self._quietHoursText = State(initialValue: pillar.quietHours.map { $0.description }.joined(separator: ", "))
        self._wisdomText = State(initialValue: pillar.wisdomText ?? "")
        self._emoji = State(initialValue: pillar.emoji)
        self._selectedColor = State(initialValue: pillar.color.color)
        self._relatedGoalId = State(initialValue: pillar.relatedGoalId)
    }
    
    var body: some View {
        NavigationView {
            ScrollView {
                VStack(spacing: 24) {
                    identitySection
                    rhythmSection
                    valuesSection
                    habitsSection
                    constraintsSection
                    quietHoursSection
                    wisdomSection
                    linkingSection
                    appearanceSection
                }
                .padding(20)
            }
        }
        .frame(width: 600, height: 700)
        .overlay(alignment: .topTrailing) {
            Button("Done") {
                savePillar()
                dismiss()
            }
            .buttonStyle(.borderedProminent)
            .padding()
        }
        .overlay(alignment: .topLeading) {
            Button("Cancel") {
                dismiss()
            }
            .buttonStyle(.bordered)
            .padding()
        }
    }

    private var identitySection: some View {
        VStack(alignment: .leading, spacing: 12) {
            SectionHeader(title: "Identity", subtitle: "Give this pillar a memorable anchor", systemImage: "person.circle", gradient: LinearGradient(colors: [.blue, .purple], startPoint: .leading, endPoint: .trailing))

            HStack(spacing: 12) {
                VStack(alignment: .leading, spacing: 4) {
                    Text("Emoji")
                        .font(.caption)
                        .fontWeight(.medium)

                    EmojiPickerButton(selectedEmoji: $emoji)
                }

                VStack(alignment: .leading, spacing: 4) {
                    Text("Name")
                        .font(.caption)
                        .fontWeight(.medium)

                    TextField("Deep Work", text: $name)
                        .textFieldStyle(.roundedBorder)
                }
            }

            VStack(alignment: .leading, spacing: 4) {
                Text("Description")
                    .font(.caption)
                    .fontWeight(.medium)

                TextField("What this pillar defends in your life", text: $description, axis: .vertical)
                    .textFieldStyle(.roundedBorder)
                    .lineLimit(2...4)
            }
        }
        .padding(16)
        .background(.ultraThinMaterial, in: RoundedRectangle(cornerRadius: 12))
    }

    private var rhythmSection: some View {
        VStack(alignment: .leading, spacing: 12) {
            SectionHeader(title: "Rhythm", subtitle: "How often this principle should surface", systemImage: "metronome", gradient: LinearGradient(colors: [.green, .blue], startPoint: .leading, endPoint: .trailing))

            Picker("How often", selection: $frequency) {
                ForEach(PillarFrequency.allCases, id: \.self) { freq in
                    Text(freq.displayName).tag(freq)
                }
            }
            .pickerStyle(.segmented)

            Text("The learner prioritises pillars with higher cadence when creating ghosts.")
                .font(.caption)
                .foregroundStyle(.secondary)
        }
        .padding(16)
        .background(.ultraThinMaterial, in: RoundedRectangle(cornerRadius: 12))
    }

    private var valuesSection: some View {
        PillarListEditor(
            title: "Values",
            subtitle: "Comma-separated values this pillar protects (e.g. focus, craft, calm).",
            placeholder: "focus, craft, calm",
            text: $valuesText
        )
    }

    private var habitsSection: some View {
        PillarListEditor(
            title: "Habits",
            subtitle: "What behaviours should the engine encourage when this pillar is active?",
            placeholder: "90-minute deep work, midday reset walk",
            text: $habitsText
        )
    }

    private var constraintsSection: some View {
        PillarListEditor(
            title: "Constraints",
            subtitle: "Boundaries to respect when trading against this pillar.",
            placeholder: "no meetings before 11, defend Fridays for focus",
            text: $constraintsText
        )
    }

    private var quietHoursSection: some View {
        PillarListEditor(
            title: "Quiet Hours",
            subtitle: "Format each window as HH:MM-HH:MM. Separate multiple ranges with commas or line breaks.",
            placeholder: "06:00-08:30, 21:00-23:00",
            text: $quietHoursText
        )
    }

    private var wisdomSection: some View {
        VStack(alignment: .leading, spacing: 12) {
            SectionHeader(title: "Wisdom", subtitle: "Short principle statement sent to the AI", systemImage: "lightbulb", gradient: LinearGradient(colors: [.yellow, .orange], startPoint: .leading, endPoint: .trailing))

            TextField("Reminder phrase", text: $wisdomText, axis: .vertical)
                .textFieldStyle(.roundedBorder)
                .lineLimit(2...4)
        }
        .padding(16)
        .background(.ultraThinMaterial, in: RoundedRectangle(cornerRadius: 12))
    }

    private var linkingSection: some View {
        VStack(alignment: .leading, spacing: 12) {
            SectionHeader(title: "Connections", subtitle: "Tie this pillar to a goal (optional)", systemImage: "target", gradient: LinearGradient(colors: [.indigo, .purple], startPoint: .leading, endPoint: .trailing))

            Picker("Supports goal", selection: $relatedGoalId) {
                Text("None").tag(nil as UUID?)
                ForEach(dataManager.appState.goals) { goal in
                    Text(goal.title).tag(goal.id as UUID?)
                }
            }
            .pickerStyle(.menu)
        }
        .padding(16)
        .background(.ultraThinMaterial, in: RoundedRectangle(cornerRadius: 12))
    }

    private var appearanceSection: some View {
        VStack(alignment: .leading, spacing: 12) {
            SectionHeader(title: "Appearance", subtitle: "Color cues in calendar & Mind view", systemImage: "paintpalette", gradient: LinearGradient(colors: [.pink, .purple], startPoint: .leading, endPoint: .trailing))

            ColorPicker("Accent", selection: $selectedColor, supportsOpacity: false)
            Text("Used for chips, badges, and goal graph references.")
                .font(.caption)
                .foregroundStyle(.secondary)
        }
        .padding(16)
        .background(.ultraThinMaterial, in: RoundedRectangle(cornerRadius: 12))
    }

    private func savePillar() {
        let updatedPillar = Pillar(
            id: pillar.id,
            name: name.trimmingCharacters(in: .whitespacesAndNewlines),
            description: description.trimmingCharacters(in: .whitespacesAndNewlines),
            frequency: frequency,
            quietHours: sanitizedQuietHours(from: quietHoursText),
            wisdomText: wisdomText.trimmingCharacters(in: .whitespacesAndNewlines).nilIfEmpty,
            values: sanitizedPillarStrings(from: valuesText),
            habits: sanitizedPillarStrings(from: habitsText),
            constraints: sanitizedPillarStrings(from: constraintsText),
            color: CodableColor(selectedColor),
            emoji: emoji.trimmingCharacters(in: .whitespacesAndNewlines).nilIfEmpty ?? "🏛️",
            relatedGoalId: relatedGoalId,
            createdAt: pillar.createdAt
        )

        onPillarUpdated(updatedPillar)
    }
}

private struct PillarListEditor: View {
    let title: String
    let subtitle: String
    let placeholder: String
    @Binding var text: String

    var body: some View {
        VStack(alignment: .leading, spacing: 12) {
            SectionHeader(title: title, subtitle: subtitle, systemImage: "list.bullet", gradient: LinearGradient(colors: [.teal, .blue], startPoint: .leading, endPoint: .trailing))

            TextField(placeholder, text: $text, axis: .vertical)
                .textFieldStyle(.roundedBorder)
                .lineLimit(1...3)
        }
        .padding(16)
        .background(.ultraThinMaterial, in: RoundedRectangle(cornerRadius: 12))
    }
}

private func sanitizedPillarStrings(from text: String) -> [String] {
    let separators = CharacterSet(charactersIn: ",\n")
    var seen = Set<String>()
    return text
        .components(separatedBy: separators)
        .map { $0.trimmingCharacters(in: .whitespacesAndNewlines) }
        .filter { !$0.isEmpty }
        .filter { item in
            let lowered = item.lowercased()
            if seen.contains(lowered) {
                return false
            } else {
                seen.insert(lowered)
                return true
            }
        }
}

private func sanitizedQuietHours(from text: String) -> [TimeWindow] {
    let separators = CharacterSet(charactersIn: ",\n")
    var windows: [TimeWindow] = []
    var seen = Set<String>()

    for candidate in text.components(separatedBy: separators) {
        let trimmed = candidate.trimmingCharacters(in: .whitespacesAndNewlines)
        guard !trimmed.isEmpty, let window = parseTimeWindowString(trimmed) else { continue }
        let key = "\(window.startHour):\(window.startMinute)-\(window.endHour):\(window.endMinute)"
        if seen.insert(key).inserted {
            windows.append(window)
        }
    }

    return windows
}

private func parseTimeWindowString(_ text: String) -> TimeWindow? {
    let parts = text.split(separator: "-")
    guard parts.count == 2,
          let start = parseClockString(String(parts[0])),
          let end = parseClockString(String(parts[1])) else { return nil }
    let startMinutes = start.hour * 60 + start.minute
    let endMinutes = end.hour * 60 + end.minute
    guard endMinutes > startMinutes else { return nil }
    return TimeWindow(startHour: start.hour, startMinute: start.minute, endHour: end.hour, endMinute: end.minute)
}

private func parseClockString(_ text: String) -> (hour: Int, minute: Int)? {
    let trimmed = text.trimmingCharacters(in: .whitespacesAndNewlines)
    let components = trimmed.split(separator: ":")
    guard components.count == 2,
          let hour = Int(components[0]),
          let minute = Int(components[1]),
          (0..<24).contains(hour),
          (0..<60).contains(minute) else { return nil }
    return (hour, minute)
}

struct ComprehensivePillarCreatorSheet: View {
    let onPillarCreated: (Pillar) -> Void
    @EnvironmentObject private var dataManager: AppDataManager
    @EnvironmentObject private var aiService: AIService
    @Environment(\.dismiss) private var dismiss
    
    @State private var pillarName = ""
    @State private var pillarDescription = ""
    @State private var selectedFrequency: PillarFrequency = .daily
    @State private var valuesText = ""
    @State private var habitsText = ""
    @State private var constraintsText = ""
    @State private var quietHoursText = ""
    @State private var wisdomText = ""
    @State private var selectedColor: Color = .blue
    @State private var selectedEmoji = "🏛️"
    @State private var relatedGoalId: UUID?
    @State private var isGeneratingAI = false
    @State private var aiSuggestions = ""
    
    var body: some View {
        NavigationView {
            ScrollView {
                VStack(spacing: 24) {
                    identitySection
                    rhythmSection
                    valuesSection
                    habitsSection
                    constraintsSection
                    quietHoursSection
                    wisdomSection
                    linkingSection
                    appearanceSection
                    aiAssistSection
                }
                .padding(24)
            }
            .navigationTitle("Create Pillar")
            .toolbar {
                ToolbarItem(placement: .cancellationAction) {
                    Button("Cancel") { dismiss() }
                }
                
                ToolbarItem(placement: .confirmationAction) {
                    Button("Create") {
                        createPillar()
                    }
                    .disabled(pillarName.trimmingCharacters(in: .whitespacesAndNewlines).isEmpty)
                }
            }
        }
        .frame(width: 620, height: 720)
    }

    private var identitySection: some View {
        VStack(alignment: .leading, spacing: 12) {
            SectionHeader(title: "Identity", subtitle: "Give the pillar a clear signal", systemImage: "person.crop.square", gradient: LinearGradient(colors: [.blue, .purple], startPoint: .leading, endPoint: .trailing))
            
            HStack(spacing: 12) {
                TextField("Pillar name", text: $pillarName)
                    .textFieldStyle(.roundedBorder)
                    .autocorrectionDisabled()
                
                EmojiPickerButton(selectedEmoji: $selectedEmoji)
            }
            
            TextField("Describe why this matters", text: $pillarDescription, axis: .vertical)
                .textFieldStyle(.roundedBorder)
                .lineLimit(2...4)
        }
        .padding(16)
        .background(.ultraThinMaterial, in: RoundedRectangle(cornerRadius: 12))
    }

    private var rhythmSection: some View {
        VStack(alignment: .leading, spacing: 12) {
            SectionHeader(title: "Rhythm", subtitle: "How often should this principle surface?", systemImage: "metronome", gradient: LinearGradient(colors: [.green, .blue], startPoint: .leading, endPoint: .trailing))

            Picker("Cadence", selection: $selectedFrequency) {
                ForEach(PillarFrequency.allCases, id: \.self) { freq in
                    Text(freq.displayName).tag(freq)
                }
            }
            .pickerStyle(.segmented)

            Text("This hints to the learner how frequently to bias ghosts.")
                .font(.caption)
                .foregroundStyle(.secondary)
        }
        .padding(16)
        .background(.ultraThinMaterial, in: RoundedRectangle(cornerRadius: 12))
    }

    private var valuesSection: some View {
        PillarListEditor(
            title: "Values",
            subtitle: "Comma-separated values this pillar defends (e.g. focus, craft, calm)",
            placeholder: "focus, craft, calm",
            text: $valuesText
        )
    }

    private var habitsSection: some View {
        PillarListEditor(
            title: "Habits",
            subtitle: "Behaviours the AI should encourage when this pillar is active.",
            placeholder: "90-minute deep work, midday reset walk",
            text: $habitsText
        )
    }

    private var constraintsSection: some View {
        PillarListEditor(
            title: "Constraints",
            subtitle: "Hard boundaries that shape scheduling decisions.",
            placeholder: "no meetings before 11, defend Fridays for focus",
            text: $constraintsText
        )
    }

    private var quietHoursSection: some View {
        PillarListEditor(
            title: "Quiet Hours",
            subtitle: "Use HH:MM-HH:MM (comma or newline separated)",
            placeholder: "06:00-08:30, 21:00-23:00",
            text: $quietHoursText
        )
    }

    private var wisdomSection: some View {
        VStack(alignment: .leading, spacing: 12) {
            SectionHeader(title: "Wisdom", subtitle: "Short principle for the AI to remember", systemImage: "lightbulb", gradient: LinearGradient(colors: [.yellow, .orange], startPoint: .leading, endPoint: .trailing))
            TextField("Guiding phrase", text: $wisdomText, axis: .vertical)
                .textFieldStyle(.roundedBorder)
                .lineLimit(2...4)
        }
        .padding(16)
        .background(.ultraThinMaterial, in: RoundedRectangle(cornerRadius: 12))
    }

    private var linkingSection: some View {
        VStack(alignment: .leading, spacing: 12) {
            SectionHeader(title: "Connections", subtitle: "Optionally link to a goal", systemImage: "target", gradient: LinearGradient(colors: [.indigo, .purple], startPoint: .leading, endPoint: .trailing))
            Picker("Supports goal", selection: $relatedGoalId) {
                Text("None").tag(nil as UUID?)
                ForEach(dataManager.appState.goals) { goal in
                    Text(goal.title).tag(goal.id as UUID?)
                }
            }
            .pickerStyle(.menu)
        }
        .padding(16)
        .background(.ultraThinMaterial, in: RoundedRectangle(cornerRadius: 12))
    }

    private var appearanceSection: some View {
        VStack(alignment: .leading, spacing: 12) {
            SectionHeader(title: "Appearance", subtitle: "Color accents for this pillar", systemImage: "paintpalette", gradient: LinearGradient(colors: [.pink, .purple], startPoint: .leading, endPoint: .trailing))
            ColorPicker("Accent", selection: $selectedColor, supportsOpacity: false)
        }
        .padding(16)
        .background(.ultraThinMaterial, in: RoundedRectangle(cornerRadius: 12))
    }

    private var aiAssistSection: some View {
        VStack(alignment: .leading, spacing: 12) {
            SectionHeader(title: "AI Assist", subtitle: "Let the planner suggest details", systemImage: "sparkles", gradient: LinearGradient(colors: [.cyan, .blue], startPoint: .leading, endPoint: .trailing))

            HStack(spacing: 12) {
                Button {
                    generateAISuggestions()
                } label: {
                    Label("Generate Suggestions", systemImage: "wand.and.stars")
                }
                .buttonStyle(.borderedProminent)
                .disabled(isGeneratingAI || pillarName.trimmingCharacters(in: .whitespacesAndNewlines).isEmpty)

                if isGeneratingAI {
                    ProgressView()
                        .controlSize(.small)
                }
            }

            Button {
                createPillarWithAI()
            } label: {
                Label("Create & Enhance with AI", systemImage: "sparkle")
            }
            .buttonStyle(.bordered)
            .disabled(pillarName.trimmingCharacters(in: .whitespacesAndNewlines).isEmpty)

            if !aiSuggestions.isEmpty {
                Text(aiSuggestions)
                    .font(.footnote)
                    .foregroundStyle(.secondary)
                    .padding(12)
                    .background(.blue.opacity(0.1), in: RoundedRectangle(cornerRadius: 10))
            }
        }
        .padding(16)
        .background(.ultraThinMaterial, in: RoundedRectangle(cornerRadius: 12))
    }

    private func createPillar() {
        let pillar = buildPillar()
        onPillarCreated(pillar)
        dismiss()
    }

    private func buildPillar() -> Pillar {
        Pillar(
            name: pillarName.trimmingCharacters(in: .whitespacesAndNewlines),
            description: pillarDescription.trimmingCharacters(in: .whitespacesAndNewlines).nilIfEmpty ?? "",
            frequency: selectedFrequency,
            quietHours: sanitizedQuietHours(from: quietHoursText),
            wisdomText: wisdomText.trimmingCharacters(in: .whitespacesAndNewlines).nilIfEmpty,
            values: sanitizedPillarStrings(from: valuesText),
            habits: sanitizedPillarStrings(from: habitsText),
            constraints: sanitizedPillarStrings(from: constraintsText),
            color: CodableColor(selectedColor),
            emoji: selectedEmoji.trimmingCharacters(in: .whitespacesAndNewlines).nilIfEmpty ?? "🏛️",
            relatedGoalId: relatedGoalId
        )
    }

    private func generateAISuggestions() {
        let trimmedName = pillarName.trimmingCharacters(in: .whitespacesAndNewlines)
        guard !trimmedName.isEmpty, !isGeneratingAI else { return }

        isGeneratingAI = true
        aiSuggestions = ""

        Task {
            let prompt = """
            You are helping define a personal planning pillar for a local-first calendar.
            Return ONLY valid JSON matching this schema:
            {
              "description": "string",
              "wisdom": "string",
              "values": ["string"],
              "habits": ["string"],
              "constraints": ["string"],
              "quiet_hours": ["HH:MM-HH:MM"],
              "frequency": "daily|weekly|monthly|as needed"
            }

            Current inputs:
            Name: \(trimmedName)
            Description: \(pillarDescription)
            Values: \(valuesText)
            Habits: \(habitsText)
            Constraints: \(constraintsText)
            QuietHours: \(quietHoursText)

            Respond with JSON only.
            """

            do {
                let context = dataManager.createEnhancedContext()
                let response = try await aiService.processMessage(prompt, context: context)

                await MainActor.run {
                    if let suggestion = decodeSuggestion(from: response.text) {
                        applySuggestion(suggestion)
                        aiSuggestions = summary(for: suggestion)
                    } else {
                        aiSuggestions = response.text
                    }
                    isGeneratingAI = false
                }
            } catch {
                await MainActor.run {
                    aiSuggestions = "Assistant unavailable. Try again in a moment."
                    isGeneratingAI = false
                }
            }
        }
    }

    private func createPillarWithAI() {
        Task {
            let newPillar = buildPillar()
            
            do {
                let enhancedPillar = try await enhancePillarWithAI(newPillar)
                
                await MainActor.run {
                    onPillarCreated(enhancedPillar)
                    dismiss()
                }
            } catch {
                await MainActor.run {
                    onPillarCreated(newPillar)
                    dismiss()
                }
            }
        }
    }
    
    private func enhancePillarWithAI(_ pillar: Pillar) async throws -> Pillar {
        let context = dataManager.createEnhancedContext()
        let prompt = """
        Improve the following planning pillar using user context. Return ONLY valid JSON with the same schema as earlier.

        Pillar:
        Name: \(pillar.name)
        Description: \(pillar.description)
        Values: \(pillar.values.joined(separator: ", "))
        Habits: \(pillar.habits.joined(separator: ", "))
        Constraints: \(pillar.constraints.joined(separator: ", "))
        QuietHours: \(pillar.quietHours.map { $0.description }.joined(separator: ", "))
        Wisdom: \(pillar.wisdomText ?? "")
        Frequency: \(pillar.frequency.displayName)

        User context: \(context.summary)
        """
        
        let response = try await aiService.processMessage(prompt, context: context)
        if let suggestion = decodeSuggestion(from: response.text) {
            var enhanced = pillar
            if let description = suggestion.description?.nilIfEmpty {
                enhanced.description = description
            }
            if let wisdom = suggestion.wisdom?.nilIfEmpty {
                enhanced.wisdomText = wisdom
            }
            if let values = suggestion.values, !values.isEmpty {
                enhanced.values = sanitizedPillarStrings(from: values.joined(separator: ", "))
            }
            if let habits = suggestion.habits, !habits.isEmpty {
                enhanced.habits = sanitizedPillarStrings(from: habits.joined(separator: ", "))
            }
            if let constraints = suggestion.constraints, !constraints.isEmpty {
                enhanced.constraints = sanitizedPillarStrings(from: constraints.joined(separator: ", "))
            }
            if let quiet = suggestion.quiet_hours, !quiet.isEmpty {
                enhanced.quietHours = sanitizedQuietHours(from: quiet.joined(separator: ", "))
            }
            if let freq = suggestion.frequency {
                enhanced.frequency = resolveFrequency(freq)
            }
            return enhanced
        }

        var fallback = pillar
        if pillar.description.isEmpty {
            fallback.description = response.text
        }
        if fallback.wisdomText?.isEmpty != false {
            fallback.wisdomText = response.text
        }
        return fallback
    }

    private func applySuggestion(_ suggestion: PillarSuggestion) {
        if let description = suggestion.description?.nilIfEmpty {
            pillarDescription = description
        }
        if let wisdom = suggestion.wisdom?.nilIfEmpty {
            wisdomText = wisdom
        }
        if let values = suggestion.values, !values.isEmpty {
            valuesText = values.joined(separator: ", ")
        }
        if let habits = suggestion.habits, !habits.isEmpty {
            habitsText = habits.joined(separator: ", ")
        }
        if let constraints = suggestion.constraints, !constraints.isEmpty {
            constraintsText = constraints.joined(separator: ", ")
        }
        if let quiet = suggestion.quiet_hours, !quiet.isEmpty {
            quietHoursText = quiet.joined(separator: ", ")
        }
        if let frequency = suggestion.frequency {
            selectedFrequency = resolveFrequency(frequency)
        }
    }

    private func decodeSuggestion(from responseText: String) -> PillarSuggestion? {
        let cleaned = responseText.trimmingCharacters(in: .whitespacesAndNewlines)
        guard let start = cleaned.firstIndex(of: "{"), let end = cleaned.lastIndex(of: "}") else { return nil }
        let jsonSlice = cleaned[start...end]
        guard let data = jsonSlice.data(using: .utf8) else { return nil }
        return try? JSONDecoder().decode(PillarSuggestion.self, from: data)
    }

    private func summary(for suggestion: PillarSuggestion) -> String {
        var lines: [String] = []
        if let description = suggestion.description?.nilIfEmpty {
            lines.append("Description → \(description)")
        }
        if let values = suggestion.values, !values.isEmpty {
            lines.append("Values → \(values.joined(separator: ", "))")
        }
        if let habits = suggestion.habits, !habits.isEmpty {
            lines.append("Habits → \(habits.joined(separator: ", "))")
        }
        if let constraints = suggestion.constraints, !constraints.isEmpty {
            lines.append("Constraints → \(constraints.joined(separator: ", "))")
        }
        if let quiet = suggestion.quiet_hours, !quiet.isEmpty {
            lines.append("Quiet hours → \(quiet.joined(separator: ", "))")
        }
        if let freq = suggestion.frequency?.nilIfEmpty {
            lines.append("Frequency → \(freq)")
        }
        if let wisdom = suggestion.wisdom?.nilIfEmpty {
            lines.append("Wisdom → \(wisdom)")
        }
        return lines.joined(separator: "\n")
    }

    private func resolveFrequency(_ text: String) -> PillarFrequency {
        let lower = text.lowercased()
        if lower.contains("need") { return .asNeeded }
        if lower.contains("daily") { return .daily }
        if lower.contains("month") {
            let count = Int(lower.components(separatedBy: CharacterSet.decimalDigits.inverted).joined()) ?? 1
            return .monthly(max(1, count))
        }
        if lower.contains("week") {
            let count = Int(lower.components(separatedBy: CharacterSet.decimalDigits.inverted).joined()) ?? 1
            return .weekly(max(1, count))
        }
        return .weekly(1)
    }

    private struct PillarSuggestion: Decodable {
        let description: String?
        let wisdom: String?
        let values: [String]?
        let habits: [String]?
        let constraints: [String]?
        let quiet_hours: [String]?
        let frequency: String?
        
        private enum CodingKeys: String, CodingKey {
            case description, wisdom, values, habits, constraints
            case quiet_hours = "quiet_hours"
            case frequency
        }
    }
}

struct TimeWindowCreatorSheet: View {
    let onWindowCreated: (TimeWindow) -> Void
    
    @Environment(\.dismiss) private var dismiss
    @State private var startHour = 9
    @State private var startMinute = 0
    @State private var endHour = 10
    @State private var endMinute = 0
    
    var body: some View {
        VStack(spacing: 20) {
            Text("Add Time Window")
                .font(.headline)
                .fontWeight(.semibold)
            
            VStack(alignment: .leading, spacing: 12) {
                Text("When is this activity best scheduled?")
                    .font(.subheadline)
                
                HStack {
                    VStack(alignment: .leading, spacing: 8) {
                        Text("Start Time")
                            .font(.caption)
                            .fontWeight(.medium)
                        
                        HStack {
                            Picker("Hour", selection: $startHour) {
                                ForEach(0..<24, id: \.self) { hour in
                                    Text("\(hour):00").tag(hour)
                                }
                            }
                            .pickerStyle(.menu)
                            .frame(width: 80)
                            
                            Picker("Minute", selection: $startMinute) {
                                ForEach([0, 15, 30, 45], id: \.self) { minute in
                                    Text(":\(String(format: "%02d", minute))").tag(minute)
                                }
                            }
                            .pickerStyle(.menu)
                            .frame(width: 60)
                        }
                    }
                    
                    VStack(alignment: .leading, spacing: 8) {
                        Text("End Time")
                            .font(.caption)
                            .fontWeight(.medium)
                        
                        HStack {
                            Picker("Hour", selection: $endHour) {
                                ForEach(0..<24, id: \.self) { hour in
                                    Text("\(hour):00").tag(hour)
                                }
                            }
                            .pickerStyle(.menu)
                            .frame(width: 80)
                            
                            Picker("Minute", selection: $endMinute) {
                                ForEach([0, 15, 30, 45], id: \.self) { minute in
                                    Text(":\(String(format: "%02d", minute))").tag(minute)
                                }
                            }
                            .pickerStyle(.menu)
                            .frame(width: 60)
                        }
                    }
                }
            }
            
            Text("Current window: \(String(format: "%02d:%02d", startHour, startMinute)) - \(String(format: "%02d:%02d", endHour, endMinute))")
                .font(.caption)
                .foregroundStyle(.secondary)
            
            HStack {
                Button("Cancel") {
                    dismiss()
                }
                .buttonStyle(.bordered)
                
                Spacer()
                
                Button("Add Window") {
                    let newWindow = TimeWindow(
                        startHour: startHour,
                        startMinute: startMinute,
                        endHour: endHour,
                        endMinute: endMinute
                    )
                    onWindowCreated(newWindow)
                }
                .buttonStyle(.borderedProminent)
                .disabled(endHour < startHour || (endHour == startHour && endMinute <= startMinute))
            }
        }
        .padding(24)
        .frame(width: 400, height: 300)
        .background(.regularMaterial)
        .clipShape(RoundedRectangle(cornerRadius: 12))
    }
}

struct EnhancedPillarCard: View {
    let pillar: Pillar
    @EnvironmentObject private var dataManager: AppDataManager
    @State private var isHovering = false
    @State private var showingPillarDetail = false
    
    var body: some View {
        Button(action: { showingPillarDetail = true }) {
            VStack(spacing: 8) {
                // Pillar emoji
                Text(pillar.emoji)
                    .font(.title2)
                    .frame(height: 24)
                
                Text(pillar.name)
                    .font(.caption)
                    .fontWeight(.medium)
                    .multilineTextAlignment(.center)
                    .foregroundStyle(.primary)
                    .lineLimit(2)
                
                // Frequency status
                VStack(spacing: 2) {
                    Text(pillar.frequencyDescription)
                        .font(.caption2)
                        .foregroundStyle(.secondary)
                        .fontWeight(.medium)

                    if let wisdom = pillar.wisdomText?.nilIfEmpty {
                        Text(wisdom)
                            .font(.caption2)
                            .foregroundStyle(.secondary)
                            .lineLimit(2)
                    }

                    if !pillar.values.isEmpty {
                        Text(pillar.values.prefix(2).joined(separator: ", "))
                            .font(.caption2)
                            .foregroundStyle(.secondary)
                            .lineLimit(1)
                    }
                    if !pillar.habits.isEmpty {
                        Text(pillar.habits.prefix(1).joined(separator: ", "))
                            .font(.caption2)
                            .foregroundStyle(.secondary)
                            .lineLimit(1)
                    }
                }
            }
        }
        .buttonStyle(.plain)
        .frame(height: 100)
        .frame(maxWidth: .infinity)
        .background(.ultraThinMaterial.opacity(isHovering ? 0.6 : 0.3), in: RoundedRectangle(cornerRadius: 10))
        .overlay(
            RoundedRectangle(cornerRadius: 10)
                .strokeBorder(pillar.color.color.opacity(isHovering ? 0.5 : 0.2), lineWidth: 1)
        )
        .scaleEffect(isHovering ? 1.02 : 1.0)
        // No animation to prevent flashing
        .onHover { hovering in 
            isHovering = hovering 
        }
        .sheet(isPresented: $showingPillarDetail) {
            ComprehensivePillarEditorSheet(pillar: pillar) { updatedPillar in
                dataManager.updatePillar(updatedPillar)
            }
        }
    }
}

struct EnhancedGoalsSection: View {
    @EnvironmentObject private var dataManager: AppDataManager
    @EnvironmentObject private var aiService: AIService
    @State private var showingGoalCreator = false
    @State private var showingGoalBreakdown = false
    @State private var selectedGoal: Goal?
    @State private var showingGoalDetails = false
    
    var body: some View {
        VStack(alignment: .leading, spacing: 12) {
            HStack {
            SectionHeader(
                title: "Goals",
                    subtitle: "Smart breakdown & tracking", 
                systemImage: "target.circle",
                gradient: LinearGradient(colors: [.green, .mint], startPoint: .leading, endPoint: .trailing)
            )
            
                Spacer()
                
                Button(action: { showingGoalCreator = true }) {
                    Image(systemName: "plus.circle")
                        .font(.title2)
                        .foregroundStyle(.green)
                }
                .buttonStyle(.plain)
                .help("Create new goal with AI breakdown")
            }
            
            LazyVStack(spacing: 8) {
                ForEach(dataManager.appState.goals) { goal in
                    EnhancedGoalCard(
                        goal: goal,
                        onTap: { 
                            selectedGoal = goal
                            showingGoalDetails = true
                        },
                        onBreakdown: { 
                            selectedGoal = goal
                            showingGoalBreakdown = true
                        },
                        onToggleState: {
                            toggleGoalState(goal)
                        }
                    )
                }
                
                if dataManager.appState.goals.isEmpty {
                    EmptyGoalsCard {
                        showingGoalCreator = true
                    }
                }
            }
        }
        .sheet(isPresented: $showingGoalCreator) {
            EnhancedGoalCreatorSheet { newGoal in
                dataManager.addGoal(newGoal)
                showingGoalCreator = false
            }
            .environmentObject(aiService)
        }
        .sheet(isPresented: $showingGoalBreakdown) {
            if let goal = selectedGoal {
                AIGoalBreakdownSheet(goal: goal) { actions in
                    processGoalBreakdown(goal: goal, actions: actions)
                    showingGoalBreakdown = false
                }
                .environmentObject(aiService)
            }
        }
        .sheet(isPresented: $showingGoalDetails) {
            if let goal = selectedGoal {
                GoalDetailSheet(
                    goal: goal,
                    onSave: { updatedGoal in
                        dataManager.updateGoal(updatedGoal)
                        showingGoalDetails = false
                    },
                    onDelete: {
                        dataManager.removeGoal(id: goal.id)
                        showingGoalDetails = false
                    }
                )
            }
        }
    }
    
    private func toggleGoalState(_ goal: Goal) {
        var updatedGoal = goal
        switch updatedGoal.state {
        case .draft: updatedGoal.state = .on
        case .on: updatedGoal.state = .off
        case .off: updatedGoal.state = .draft
        }
        dataManager.updateGoal(updatedGoal)
    }
    
    private func processGoalBreakdown(goal: Goal, actions: [GoalBreakdownAction]) {
        var hasStageableActions = false
        
        for action in actions {
            switch action {
            case .createChain(let chain):
                // Stage chains as potential actions instead of applying immediately
                for block in chain.blocks {
                    dataManager.addTimeBlock(block)
                    hasStageableActions = true
                }
            case .createPillar(let pillar):
                // Apply pillars immediately as they don't need staging
                dataManager.addPillar(pillar)
            case .createEvent(let timeBlock):
                dataManager.addTimeBlock(timeBlock)
                hasStageableActions = true
            case .updateGoal(let updatedGoal):
                // Apply goal updates immediately
                dataManager.updateGoal(updatedGoal)
            }
        }
        
        // Only show "Ready to apply?" message if there are staged items
    }
}

struct AuroraDreamBuilderSection: View {
    @EnvironmentObject private var dataManager: AppDataManager
    @State private var showingDreamBuilder = false
    
    var body: some View {
        VStack(alignment: .leading, spacing: 12) {
            SectionHeader(
                title: "Dreams",
                subtitle: "Future visions",
                systemImage: "sparkles.circle", 
                gradient: LinearGradient(colors: [.orange, .pink, .purple], startPoint: .leading, endPoint: .trailing)
            )
            
            // Simplified dream builder interface
            VStack(spacing: 8) {
                AuroraDreamCard()
                
                Button("✨ Build New Vision") {
                    showingDreamBuilder = true
                }
                .buttonStyle(.bordered)
                .controlSize(.small)
                .buttonBorderShape(.capsule)
            }
        }
        .sheet(isPresented: $showingDreamBuilder) {
            Text("Dream Builder - Coming Soon")
                .padding()
        }
    }
}

// MARK: - Emoji Picker Button

struct EmojiPickerButton: View {
    @Binding var selectedEmoji: String
    @State private var showingEmojiPicker = false
    
    private let commonEmojis = [
        "🏛️", "💪", "🧠", "❤️", "🎯", "📚", "🏃‍♀️", "🍎",
        "💼", "🎨", "🌱", "⚡", "🔥", "🌊", "☀️", "🌙",
        "🎵", "📝", "💡", "🚀", "🏆", "🎪", "🌈", "⭐",
        "🔮", "💎", "🌸", "🍀", "🦋", "🌺", "🌻", "🌹"
    ]
    
    var body: some View {
        Button(action: {
            showingEmojiPicker.toggle()
        }) {
            Text(selectedEmoji.isEmpty ? "🏛️" : selectedEmoji)
                .font(.title2)
                .frame(width: 60, height: 40)
                .background(.regularMaterial, in: RoundedRectangle(cornerRadius: 8))
                .overlay(
                    RoundedRectangle(cornerRadius: 8)
                        .strokeBorder(.secondary.opacity(0.3), lineWidth: 1)
                )
        }
        .buttonStyle(.plain)
        .popover(isPresented: $showingEmojiPicker) {
            EmojiPickerView(selectedEmoji: $selectedEmoji, emojis: commonEmojis) {
                showingEmojiPicker = false
            }
        }
    }
}

struct EmojiPickerView: View {
    @Binding var selectedEmoji: String
    let emojis: [String]
    let onSelection: () -> Void
    
    private let columns = Array(repeating: GridItem(.flexible(), spacing: 8), count: 8)
    
    var body: some View {
        VStack(alignment: .leading, spacing: 16) {
            Text("Choose Emoji")
                .font(.headline)
                .padding(.horizontal)
            
            ScrollView {
                LazyVGrid(columns: columns, spacing: 8) {
                    ForEach(emojis, id: \.self) { emoji in
                        Button(action: {
                            selectedEmoji = emoji
                            onSelection()
                        }) {
                            Text(emoji)
                                .font(.title2)
                                .frame(width: 40, height: 40)
                                .background(
                                    selectedEmoji == emoji ? 
                                        .blue.opacity(0.2) : 
                                        .clear,
                                    in: RoundedRectangle(cornerRadius: 8)
                                )
                        }
                        .buttonStyle(.plain)
                    }
                }
                .padding(.horizontal)
            }
            .frame(maxHeight: 300)
        }
        .padding(.vertical)
        .frame(width: 360)
    }
}<|MERGE_RESOLUTION|>--- conflicted
+++ resolved
@@ -175,11 +175,7 @@
         .buttonStyle(.plain)
         .background(
             RoundedRectangle(cornerRadius: 14, style: .continuous)
-<<<<<<< HEAD
-                .fill(Color(nsColor: .secondarySystemBackground).opacity(0.6))
-=======
-                .fill(Color(nsColor: .secondarySystemBackgroundColor).opacity(0.6))
->>>>>>> e7eb571c
+                .fill(Color(.secondarySystemBackground).opacity(0.6))
         )
         .overlay(
             RoundedRectangle(cornerRadius: 14, style: .continuous)
@@ -237,8 +233,7 @@
         .buttonStyle(.plain)
         .background(
             RoundedRectangle(cornerRadius: 14, style: .continuous)
-<<<<<<< HEAD
-                .fill(Color(nsColor: .secondarySystemBackground).opacity(0.5))
+                .fill(Color(.secondarySystemBackground).opacity(0.5))
         )
         .overlay(
             RoundedRectangle(cornerRadius: 14, style: .continuous)
@@ -763,9 +758,6 @@
         .background(
             RoundedRectangle(cornerRadius: 14, style: .continuous)
                 .fill(Color(.secondarySystemBackground).opacity(0.5))
-=======
-                .fill(Color(nsColor: .secondarySystemBackgroundColor).opacity(0.5))
->>>>>>> e7eb571c
         )
         .overlay(
             RoundedRectangle(cornerRadius: 14, style: .continuous)
